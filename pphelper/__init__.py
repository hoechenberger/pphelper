# -*- coding: utf-8 -*-

"""
    pphelper is a collection of tools that can be used for the analysis of
    psychophysical data.

"""

from .version import __version__
from . import racemodel, hardware

<<<<<<< HEAD
__all__ = ['racemodel', 'utils', 'image']
=======
__all__ = ['racemodel', 'hardware', 'utils']
>>>>>>> 32d8a531
<|MERGE_RESOLUTION|>--- conflicted
+++ resolved
@@ -7,10 +7,6 @@
 """
 
 from .version import __version__
-from . import racemodel, hardware
+from . import racemodel, hardware, utils, image
 
-<<<<<<< HEAD
-__all__ = ['racemodel', 'utils', 'image']
-=======
-__all__ = ['racemodel', 'hardware', 'utils']
->>>>>>> 32d8a531
+__all__ = ['racemodel', 'hardware', 'utils', 'image']